use std::ffi::{CStr, CString};
use std::fmt;
use std::result::Result;
use std::str::Utf8Error;

use z3_sys::*;
use ApplyResult;
use Context;
use Goal;
use Probe;
use Params;
use Tactic;
use Z3_MUTEX;

impl<'ctx> ApplyResult<'ctx> {
    pub fn list_subgoals(self) -> impl Iterator<Item = Goal<'ctx>> {
        let num_subgoals = unsafe {
            Z3_apply_result_get_num_subgoals(self.ctx.z3_ctx, self.z3_apply_result)
        };
        (0..num_subgoals).into_iter().map(move |i| unsafe {
            let guard = Z3_MUTEX.lock().unwrap();
            let sg = Z3_apply_result_get_subgoal(self.ctx.z3_ctx, self.z3_apply_result, i);
            Z3_goal_inc_ref(self.ctx.z3_ctx, sg);
            Goal::new_from_z3_type(self.ctx, sg, true, true, true)
        })
    }
}

impl<'ctx> Tactic<'ctx> {
    pub fn list_all(ctx: &'ctx Context) -> impl Iterator<Item=std::result::Result<&'ctx str, Utf8Error>> {
        let p = unsafe {
            Z3_get_num_tactics(ctx.z3_ctx)
        };
        (0..p).into_iter().map(move |n| {
            let t = unsafe {
                Z3_get_tactic_name(ctx.z3_ctx, n)
            };
            unsafe { CStr::from_ptr(t) }.to_str()
        })
    }

    pub(crate) fn new_from_z3(ctx: &'ctx Context, z3_tactic: Z3_tactic) -> Tactic<'ctx> {
        Tactic {
            ctx,
            z3_tactic,
        }
    }

    pub fn new(ctx: &'ctx Context, name: &str) -> Tactic<'ctx> {
        let tactic_name = CString::new(name).unwrap();
        Tactic {
            ctx,
            z3_tactic: unsafe {
                let guard = Z3_MUTEX.lock().unwrap();
                let t = Z3_mk_tactic(ctx.z3_ctx, tactic_name.as_ptr());
                Z3_tactic_inc_ref(ctx.z3_ctx, t);
                t
            },
        }
    }

    /// Return a tactic that just return the given goal.
    pub fn create_skip(ctx: &'ctx Context) -> Tactic<'ctx> {
        Tactic::new_from_z3(ctx, unsafe {
            let guard = Z3_MUTEX.lock().unwrap();
            let t = Z3_tactic_skip(ctx.z3_ctx);
            Z3_tactic_inc_ref(ctx.z3_ctx, t);
            t
        })
    }

    /// Return a tactic that always fails.
    pub fn create_fail(ctx: &'ctx Context) -> Tactic<'ctx> {
        Tactic::new_from_z3(ctx, unsafe {
            let guard = Z3_MUTEX.lock().unwrap();
            let t = Z3_tactic_fail(ctx.z3_ctx);
            Z3_tactic_inc_ref(ctx.z3_ctx, t);
            t
        })
    }

    /// Return a tactic that keeps applying `t` until the goal is not modified anymore or the maximum
    /// number of iterations `max` is reached.
    pub fn repeat(ctx: &'ctx Context, t: &Tactic<'ctx>, max: u32) -> Tactic<'ctx> {
        Tactic {
            ctx,
            z3_tactic: unsafe {
                let guard = Z3_MUTEX.lock().unwrap();
                let t = Z3_tactic_repeat(ctx.z3_ctx, t.z3_tactic, max);
                Z3_tactic_inc_ref(ctx.z3_ctx, t);
                t
            },
        }
    }

    /// Return a tactic that applies the current tactic to a given goal and
    /// the `then_tactic` to every subgoal produced by the original tactic.
    pub fn and_then(&self, then_tactic: &Tactic<'ctx>) -> Tactic<'ctx> {
        unsafe {
            let guard = Z3_MUTEX.lock().unwrap();
            let t = Z3_tactic_and_then(self.ctx.z3_ctx, self.z3_tactic, then_tactic.z3_tactic);
            Z3_tactic_inc_ref(self.ctx.z3_ctx, t);
            Tactic {
                ctx: self.ctx,
                z3_tactic: t,
            }
        }
    }

    /// Return a tactic that current tactic to a given goal,
    /// if it fails then returns the result of `else_tactic` applied to the given goal.
    pub fn or_else(&self, else_tactic: &'ctx Tactic) -> Tactic<'ctx> {
        unsafe {
            let guard = Z3_MUTEX.lock().unwrap();
            let t = Z3_tactic_or_else(self.ctx.z3_ctx, self.z3_tactic, else_tactic.z3_tactic);
            Z3_tactic_inc_ref(self.ctx.z3_ctx, t);
            Tactic {
                ctx: self.ctx,
                z3_tactic: t,
            }
        }
    }

<<<<<<< HEAD
    pub fn apply(&self, goal: &Goal<'ctx>, params: Option<&Params<'ctx>>) -> ApplyResult<'ctx> {
=======
    /// Return a tactic that applies self to a given goal if the probe `p` evaluates to true,
    /// and `t` if `p` evaluates to false.
    pub fn probe_or_else(&self, p: Probe, t: Tactic) -> Tactic {
        unsafe {
            let guard = Z3_MUTEX.lock().unwrap();
            let t = Z3_tactic_cond(self.ctx.z3_ctx, p.z3_probe, self.z3_tactic, t.z3_tactic);
            Z3_tactic_inc_ref(self.ctx.z3_ctx, t);
            Tactic {
                ctx: self.ctx,
                z3_tactic: t,
            }
        }
    }

    /// Return a tactic that applies itself to a given goal if the probe `p` evaluates to true.
    /// If `p` evaluates to false, then the new tactic behaves like the skip tactic.
    pub fn when(&self, p: Probe) -> Tactic {
        unsafe {
            let guard = Z3_MUTEX.lock().unwrap();
            let t = Z3_tactic_when(self.ctx.z3_ctx, p.z3_probe, self.z3_tactic);
            Z3_tactic_inc_ref(self.ctx.z3_ctx, t);
            Tactic {
                ctx: self.ctx,
                z3_tactic: t,
            }
        }
    }

    /// Return a tactic that applies `t1` to a given goal if the probe `p` evaluates to true,
    /// and `t2` if `p` evaluates to false.
    pub fn cond(ctx: &'ctx Context, p: Probe, t1: Tactic, t2: Tactic) -> Tactic<'ctx> {
        unsafe {
            let guard = Z3_MUTEX.lock().unwrap();
            let t = Z3_tactic_cond(ctx.z3_ctx, p.z3_probe, t1.z3_tactic, t2.z3_tactic);
            Z3_tactic_inc_ref(ctx.z3_ctx, t);
            Tactic {
                ctx,
                z3_tactic: t,
            }
        }
    }

    /// Return a tactic that fails if the probe `p` evaluates to false.
    pub fn fail_if(ctx: &'ctx Context, p: Probe) -> Tactic<'ctx> {
        unsafe {
            let guard = Z3_MUTEX.lock().unwrap();
            let t = Z3_tactic_fail_if(ctx.z3_ctx, p.z3_probe);
            Z3_tactic_inc_ref(ctx.z3_ctx, t);
            Tactic {
                ctx,
                z3_tactic: t,
            }
        }
    }

    pub fn apply(&self, goal: &Goal, params: Option<&Params>) -> ApplyResult<'ctx> {
>>>>>>> 25147b79
        ApplyResult {
            ctx: self.ctx,
            z3_apply_result: match params {
                None => unsafe {
                    Z3_tactic_apply(
                        self.ctx.z3_ctx,
                        self.z3_tactic,
                        goal.z3_goal,
                    )
                },
                Some(params) => unsafe {
                    Z3_tactic_apply_ex(
                        self.ctx.z3_ctx,
                        self.z3_tactic,
                        goal.z3_goal,
                        params.z3_params,
                    )
                }
            }
        }
    }
}

impl<'ctx> fmt::Display for Tactic<'ctx> {
    fn fmt(&self, f: &mut fmt::Formatter) -> Result<(), fmt::Error> {
        let p = unsafe { Z3_tactic_get_help(self.ctx.z3_ctx, self.z3_tactic) };
        if p.is_null() {
            return Result::Err(fmt::Error);
        }
        match unsafe { CStr::from_ptr(p) }.to_str() {
            Ok(s) => write!(f, "{}", s),
            Err(_) => Result::Err(fmt::Error),
        }
    }
}

impl<'ctx> fmt::Debug for Tactic<'ctx> {
    fn fmt(&self, f: &mut fmt::Formatter) -> Result<(), fmt::Error> {
        <Self as fmt::Display>::fmt(self, f)
    }
}

impl<'ctx> Drop for Tactic<'ctx> {
    fn drop(&mut self) {
        let guard = Z3_MUTEX.lock().unwrap();
        unsafe {
            Z3_tactic_dec_ref(self.ctx.z3_ctx, self.z3_tactic);
        }
    }
}<|MERGE_RESOLUTION|>--- conflicted
+++ resolved
@@ -121,9 +121,6 @@
         }
     }
 
-<<<<<<< HEAD
-    pub fn apply(&self, goal: &Goal<'ctx>, params: Option<&Params<'ctx>>) -> ApplyResult<'ctx> {
-=======
     /// Return a tactic that applies self to a given goal if the probe `p` evaluates to true,
     /// and `t` if `p` evaluates to false.
     pub fn probe_or_else(&self, p: Probe, t: Tactic) -> Tactic {
@@ -179,8 +176,7 @@
         }
     }
 
-    pub fn apply(&self, goal: &Goal, params: Option<&Params>) -> ApplyResult<'ctx> {
->>>>>>> 25147b79
+    pub fn apply(&self, goal: &Goal<'ctx>, params: Option<&Params<'ctx>>) -> ApplyResult<'ctx> {
         ApplyResult {
             ctx: self.ctx,
             z3_apply_result: match params {
